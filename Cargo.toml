[package]
name = "state-consumer"
<<<<<<< HEAD
version = "1.1.0"
=======
version = "1.1.1"
>>>>>>> ca699635
authors = ["Аleksej Petrov <apetrov@web3tech.ru>"]
edition = "2018"

# See more keys and their definitions at https://doc.rust-lang.org/cargo/reference/manifest.html

[dependencies]
serde = { version = "1.0", features = ["derive"] }
chrono = { version = "0.4" }
envy = "0.4"
tonic = "0.4"
tokio = { version = "1", features = ["macros", "rt-multi-thread"] }
waves-protobuf-schemas = { git = "https://github.com/wavesplatform/protobuf-schemas", rev = "b68a38cf6f89cd0b1b94c417da6217fd7a170de5" }
slog = "2.5"
slog-term = "2.6"
slog-async = "2.5"
slog-json = "2.3"
async-trait = "0.1"
once_cell = "1.4"
bs58 = "0.3"
diesel = { version = "1.4.5", features = ["postgres", "r2d2", "chrono", "numeric", "64-column-tables"] }
r2d2 = "0.8"
base64 = "0.12"
itertools = "0.9"
anyhow = "1.0"
thiserror = "1.0"

[[bin]]
name = "service"
path = "src/main.rs"<|MERGE_RESOLUTION|>--- conflicted
+++ resolved
@@ -1,10 +1,6 @@
 [package]
 name = "state-consumer"
-<<<<<<< HEAD
-version = "1.1.0"
-=======
 version = "1.1.1"
->>>>>>> ca699635
 authors = ["Аleksej Petrov <apetrov@web3tech.ru>"]
 edition = "2018"
 
