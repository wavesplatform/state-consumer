--- conflicted
+++ resolved
@@ -1,11 +1,6 @@
 [package]
-<<<<<<< HEAD
 name = "state-consumer"
-version = "1.0.1"
-=======
-name = "state-daemon"
 version = "1.1.0"
->>>>>>> 40c302e9
 authors = ["Аleksej Petrov <apetrov@web3tech.ru>"]
 edition = "2018"
 
